# "Sealed Secrets" for Kubernetes

[![Build Status](https://travis-ci.org/bitnami-labs/sealed-secrets.svg?branch=master)](https://travis-ci.org/bitnami-labs/sealed-secrets)
[![Go Report Card](https://goreportcard.com/badge/github.com/bitnami-labs/sealed-secrets)](https://goreportcard.com/report/github.com/bitnami-labs/sealed-secrets)

**Problem:** "I can manage all my K8s config in git, except Secrets."

**Solution:** Encrypt your Secret into a SealedSecret, which *is* safe
to store - even to a public repository.  The SealedSecret can be
decrypted only by the controller running in the target cluster and
nobody else (not even the original author) is able to obtain the
original Secret from the SealedSecret.

## Installation

See https://github.com/bitnami-labs/sealed-secrets/releases for the latest
release.

**See additional TPR->CRD migration section below if updating an
existing Sealed Secrets installation from Kubernetes <= 1.7**

```sh
$ release=$(curl --silent "https://api.github.com/repos/bitnami-labs/sealed-secrets/releases/latest" | sed -n 's/.*"tag_name": *"\([^"]*\)".*/\1/p')

# Install client-side tool into /usr/local/bin/
$ GOOS=$(go env GOOS)
$ GOARCH=$(go env GOARCH)
$ wget https://github.com/bitnami-labs/sealed-secrets/releases/download/$release/kubeseal-$GOOS-$GOARCH
$ sudo install -m 755 kubeseal-$GOOS-$GOARCH /usr/local/bin/kubeseal

# Install SealedSecret TPR (for k8s < 1.7)
$ kubectl create -f https://github.com/bitnami-labs/sealed-secrets/releases/download/$release/sealedsecret-tpr.yaml

# Install SealedSecret CRD (for k8s >= 1.7)
$ kubectl create -f https://github.com/bitnami-labs/sealed-secrets/releases/download/$release/sealedsecret-crd.yaml

# Install server-side controller into kube-system namespace (by default)
$ kubectl create -f https://github.com/bitnami-labs/sealed-secrets/releases/download/$release/controller.yaml
```

After the `SealedSecret` resource is created with either
`sealedsecret-tpr.yaml` or `sealedsecret-crd.yaml` (depending on
Kubernetes version), `controller.yaml` will install the controller
into `kube-system` namespace, create a service account and necessary
RBAC roles.

After a few moments, the controller will start, generate a key pair,
and be ready for operation.  If it does not, check the controller
logs.

The key certificate (public key portion) is used for sealing secrets,
and needs to be available wherever `kubeseal` is going to be
used. The certificate is not secret information, although you need to
ensure you are using the correct file.

`kubeseal` will fetch the certificate from the controller at runtime
(requires secure access to the Kubernetes API server), which is
convenient for interactive use.  The recommended automation workflow
is to store the certificate to local disk with
`kubeseal --fetch-cert >mycert.pem`,
and use it offline with `kubeseal --cert mycert.pem`.
The certificate is also printed to the controller log on startup.

### Installation from source

If you just want the latest client tool, it can be installed into
`$GOPATH/bin` with:

```sh
% go get github.com/bitnami-labs/sealed-secrets/cmd/kubeseal
```

For a more complete development environment, clone the repository and
use the Makefile:

```sh
% git clone https://github.com/bitnami-labs/sealed-secrets.git
% cd sealed-secrets

# Build client-side tool and controller binaries
% make
```

### Migration from SealedSecret TPR to CRD (ie: K8s <1.7 to >1.7)

Kubernetes migrated the way custom resources are declared from TPR
(ThirdPartyResource) to CRD (CustomResourceDefinition).  The migration
has a number of steps, but is easy, and preserves existing
SealedSecrets.

- The controller is temporarily disabled during the migration, so
changes to SealedSecrets will not propagate to Secrets until the
controller is restored.
- Existing (decrypted) Secrets remain available throughout.
- This only affects the way the custom resource is _defined_, and API
clients are able to interact with both versions of SealedSecrets
without requiring changes.

The following is an adaption
of [the generic migration doc][tpr-migration] for Sealed Secrets.  See
the generic documentation for more information on the process.

[tpr-migration]: https://kubernetes.io/docs/tasks/access-kubernetes-api/migrate-third-party-resource/

1. Be running k8s 1.7.x.  Kubernetes 1.7.x is the only Kubernetes
   release that simultaneously supports both TPRs and CRDs.

2. Install the CRD definition.
   ```
   $ release=$(curl --silent "https://api.github.com/repos/bitnami-labs/sealed-secrets/releases/latest" | sed -n 's/.*"tag_name": *"\([^"]*\)".*/\1/p')
   $ kubectl create -f https://github.com/bitnami-labs/sealed-secrets/releases/download/$release/sealedsecret-crd.yaml
   ```

   Wait until the CRD _Established_ condition becomes True.
   ```
   $ kubectl get crd sealedsecrets.bitnami.com -o 'jsonpath={.status.conditions[?(@.type=="Established")].status}'
   ```

   At this point the TPR is still authoritative.  NB: The CRD name is
   `sealedsecrets.bitnami.com`, whereas the TPR name is
   `sealed-secret.bitnami.com`.

3. Stop controller.  For maximum safety, also pause any other
   processes you have that might modify SealedSecrets during the
   following steps.
   ```
   $ kubectl scale --replicas=0 -n kube-system deployment/sealed-secrets-controller
   ```

4. Back up existing SealedSecrets data and TPR definition, just in case.
   ```
   $ kubectl get sealedsecrets --all-namespaces -o yaml > sealedsecrets.yaml
   $ kubectl get thirdpartyresource sealed-secret.bitnami.com -o yaml --export > tpr.yaml
   ```

5. Delete TPR definition.
   ```
   $ kubectl delete thirdpartyresource sealed-secret.bitnami.com
   ```

   NB: The CRD name is `sealedsecrets.bitnami.com`, whereas the TPR
   name is `sealed-secret.bitnami.com`.

   This will trigger the Kubernetes TPR controller to migrate existing
   SealedSecrets to the CRD.

6. Once the migration completes, the resources will be available via
   the CRD.

   ```
   $ kubectl get sealedsecrets --all-namespaces -o yaml
   ```

   If the copy fails for some reason and needs to be reverted, the TPR
   definition can be restored with:
   ```
   $ kubectl create -f tpr.yaml
   ```

7. Restore controller, and any other paused processes.
   ```
   $ kubectl scale --replicas=1 -n kube-system deployment/sealed-secrets-controller
   ```

## Usage

```sh
# Create a json/yaml-encoded Secret somehow:
# (note use of `--dry-run` - this is just a local file!)
$ kubectl create secret generic mysecret --dry-run --from-literal=foo=bar -o json >mysecret.json

# This is the important bit:
$ kubeseal <mysecret.json >mysealedsecret.json

# mysealedsecret.json is safe to upload to github, post to twitter,
# etc.  Eventually:
$ kubectl create -f mysealedsecret.json

# Profit!
$ kubectl get secret mysecret
```

Note the `SealedSecret` and `Secret` must have *the same namespace and
name*.  This is a feature to prevent other users on the same cluster
from re-using your sealed secrets.  `kubeseal` reads the namespace
from the input secret, accepts an explicit `--namespace` arg, and uses
the `kubectl` default namespace (in that order). Any labels,
annotations, etc on the original `Secret` are preserved, but not
automatically reflected in the `SealedSecret`.

By design, this scheme *does not authenticate the user*.  In other
words, *anyone* can create a `SealedSecret` containing any `Secret`
they like (provided the namespace/name matches).  It is up to your
existing config management workflow, cluster RBAC rules, etc to ensure
that only the intended `SealedSecret` is uploaded to the cluster.  The
only change from existing Kubernetes is that the *contents* of the
`Secret` are now hidden while outside the cluster.

## Details

This controller adds a new `SealedSecret` custom resource.  The
interesting part of a `SealedSecret` is a base64-encoded
asymmetrically encrypted `Secret`.

The controller looks for a cluster-wide private/public key pair on
startup, and generates a new 4096 bit (by default) RSA key pair if not found.  The key is
persisted in a regular `Secret` in the same namespace as the
controller.  The public key portion of this (in the form of a
self-signed certificate) should be made publicly available to anyone
wanting to use `SealedSecret`s with this cluster.  The certificate is
printed to the controller log at startup, and available via an HTTP
GET to `/v1/cert.pem` on the controller.

<<<<<<< HEAD
During encryption, each value in the original `Secret` is
symmetrically encrypted using AES-GCM with a randomly-generated
single-use session key.  The session key is then asymmetrically
encrypted with the controller's public key using RSA-OAEP, and the
=======
During encryption, the original `Secret` is JSON-encoded and
symmetrically encrypted using AES-GCM (AES-256) with a randomly-generated
single-use 32 byte session key.  The session key is then asymmetrically
encrypted with the controller's public key using RSA-OAEP (using SHA256), and the
>>>>>>> 48fda987
original `Secret`'s namespace/name as the OAEP input parameter (aka
label).  The final output is: 2 byte encrypted session key length ||
encrypted session key || encrypted Secret.

Note that during decryption by the controller, the `SealedSecret`'s
namespace/name is used as the OAEP input parameter, ensuring that the
`SealedSecret` and `Secret` are tied to the same namespace and name.

The generated `Secret` is marked as "owned" by the `SealedSecret` and
will be garbage collected if the `SealedSecret` is deleted.

## FAQ

- Will you still be able to decrypt if you no longer have access to your cluster?

No, the private key is only stored in the Secret managed by the controller (unless you have some other backup of your k8s objects). There are no backdoors - without that private key, then you can't decrypt the SealedSecrets. If you can't get to the Secret with the encryption key, and you also can't get to the decrypted versions of your Secrets live in the cluster, then you will need to regenerate new passwords for everything, seal them again with a new sealing key, etc.

- How can I do a backup of my SealedSecrets?

If you do want to make a backup of the encryption private key, it's easy to do from an account with suitable access and:

`kubectl get secret -n kube-system sealed-secrets-key -o yaml >master.key`

NOTE: This is the controller's public + private key and should be kept omg-safe!

To restore from a backup after some disaster, just put that secret back before starting the controller - or if the controller was already started, replace the newly-created secret and restart the controller:

`kubectl replace secret -n kube-system sealed-secrets-key master.key`
`kubectl delete pod -n kube-system -l name=sealed-secrets-controller`<|MERGE_RESOLUTION|>--- conflicted
+++ resolved
@@ -211,17 +211,10 @@
 printed to the controller log at startup, and available via an HTTP
 GET to `/v1/cert.pem` on the controller.
 
-<<<<<<< HEAD
 During encryption, each value in the original `Secret` is
-symmetrically encrypted using AES-GCM with a randomly-generated
-single-use session key.  The session key is then asymmetrically
-encrypted with the controller's public key using RSA-OAEP, and the
-=======
-During encryption, the original `Secret` is JSON-encoded and
 symmetrically encrypted using AES-GCM (AES-256) with a randomly-generated
 single-use 32 byte session key.  The session key is then asymmetrically
 encrypted with the controller's public key using RSA-OAEP (using SHA256), and the
->>>>>>> 48fda987
 original `Secret`'s namespace/name as the OAEP input parameter (aka
 label).  The final output is: 2 byte encrypted session key length ||
 encrypted session key || encrypted Secret.
